--- conflicted
+++ resolved
@@ -111,12 +111,8 @@
 For example, pass `tutorials()` to build all tutorials or `["00-introduction"]` to build
 only the first.
 """
-<<<<<<< HEAD
-function build(T::Vector=changed_tutorials())
+function build(T::Vector=changed_tutorials())::Bool
     "CI" in keys(ENV) && download_artifacts()
-=======
-function build(T::Vector=changed_tutorials())::Bool
->>>>>>> 31888afd
     clean_weave_cache()
     parallel_build(T)
     verify_logs(T)
